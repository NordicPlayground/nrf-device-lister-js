--- conflicted
+++ resolved
@@ -116,7 +116,6 @@
         let result = {
             error: undefined,
             serialNumber: undefined,
-<<<<<<< HEAD
             [traitName]: {
                 serialNumber: undefined,
                 manufacturer: undefined,
@@ -131,93 +130,49 @@
         } = deviceDescriptor;
         const debugIdStr = `${busNumber}.${deviceAddress} ${hexpad4(idVendor)}/${hexpad4(idProduct)}`;
 
-=======
-            manufacturer: undefined,
-            product: undefined,
-            device: usbDevice,
-        },
-    };
-
-    const { busNumber, deviceAddress, deviceDescriptor } = usbDevice;
-    const {
-        iSerialNumber, iManufacturer, iProduct, idVendor, idProduct,
-    } = deviceDescriptor;
-    const debugIdStr = `${busNumber}.${deviceAddress} ${hexpad4(idVendor)}/${hexpad4(idProduct)}`;
-
-    return mutex.use(() => {
-        debug('Mutex grabbed.');
->>>>>>> 680a2fb8
-        return new Promise((res, rej) => {
-            try {
-                usbDevice.open();
-            } catch (ex) {
-                return rej(ex);
-            }
-            return res();
-        }).then(() => {
-            debug(`Opened: ${debugIdStr}`);
-
-<<<<<<< HEAD
-            return Promise.all([
-                getStr(usbDevice, iSerialNumber),
-                getStr(usbDevice, iManufacturer),
-                getStr(usbDevice, iProduct),
-                deviceFilter(usbDevice),
-            ]);
-        }).then(([serialNumber, manufacturer, product, filtered]) => {
-            debug(`Enumerated: ${debugIdStr} `, [serialNumber, manufacturer, product]);
-            usbDevice.close();
-
-            if (filtered) {
-                result.serialNumber = serialNumber;
-                result[traitName].serialNumber = serialNumber;
-                result[traitName].manufacturer = manufacturer;
-                result[traitName].product = product;
-            } else {
+        return mutex.use(() => {
+            debug('Mutex grabbed.');
+            return new Promise((res, rej) => {
+                try {
+                    usbDevice.open();
+                } catch (ex) {
+                    return rej(ex);
+                }
+                return res();
+            }).then(() => {
+                debug(`Opened: ${debugIdStr}`);
+                if (deviceFilter(usbDevice)) {
+                    return getStringDescriptors(usbDevice, [
+                        iSerialNumber,
+                        iManufacturer,
+                        iProduct,
+                    ]).then(([serialNumber, manufacturer, product]) => {
+                        debug(`Enumerated: ${debugIdStr} `, [serialNumber, manufacturer, product]);
+                        result.serialNumber = serialNumber;
+                        result.usb.serialNumber = serialNumber;
+                        result.usb.manufacturer = manufacturer;
+                        result.usb.product = product;
+                    });
+                }
                 debug(`Device ${debugIdStr} didn't pass the filter`);
                 result = undefined;
-            }
-=======
-            return getStringDescriptors(usbDevice, [
-                iSerialNumber,
-                iManufacturer,
-                iProduct,
-            ]);
-        }).then(([serialNumber, manufacturer, product]) => {
-            debug(`Enumerated: ${debugIdStr} `, [serialNumber, manufacturer, product]);
-            usbDevice.close();
-
-            result.serialNumber = serialNumber;
-            result.usb.serialNumber = serialNumber;
-            result.usb.manufacturer = manufacturer;
-            result.usb.product = product;
->>>>>>> 680a2fb8
-            return result;
-        }).catch(ex => {
-            debug(`Error! ${debugIdStr}`, ex.message);
-
-            result.error = ex;
-        })
-            .then(() => {
-<<<<<<< HEAD
-            // Clean up
-=======
+                return Promise.resolve();
+            }).catch(ex => {
+                debug(`Error! ${debugIdStr}`, ex.message);
+
+                result.error = ex;
+            }).then(() => {
                 // Clean up
->>>>>>> 680a2fb8
                 try {
                     usbDevice.close();
                 } catch (ex) {
                     debug(`Error! ${debugIdStr}`, ex.message);
                 }
-            })
-<<<<<<< HEAD
-            .then(() => result);
+                debug('Releasing mutex.');
+                return result;
+            });
+        });
     };
-=======
-            .then(() => debug('Releasing mutex.'))
-            .then(() => result);
-    });
->>>>>>> 680a2fb8
 }
 
 /* Returns a Promise to a list of objects, like:
