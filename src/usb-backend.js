--- conflicted
+++ resolved
@@ -124,7 +124,6 @@
     } = deviceDescriptor;
     const debugIdStr = `${busNumber}.${deviceAddress} ${hexpad4(idVendor)}/${hexpad4(idProduct)}`;
 
-<<<<<<< HEAD
     return mutex.use(()=>{
         debug('Mutex grabbed.');
         return new Promise((res, rej) => {
@@ -137,10 +136,10 @@
         }).then(() => {
             debug(`Opened: ${debugIdStr}`);
 
-            return Promise.all([
-                getStr(usbDevice, iSerialNumber),
-                getStr(usbDevice, iManufacturer),
-                getStr(usbDevice, iProduct),
+            return getStringDescriptors(usbDevice, [
+                iSerialNumber,
+                iManufacturer,
+                iProduct,
             ]);
         }).then(([serialNumber, manufacturer, product]) => {
             debug(`Enumerated: ${debugIdStr} `, [serialNumber, manufacturer, product]);
@@ -157,38 +156,6 @@
             result.error = ex;
         }).then(() => {
             // Clean up
-=======
-    return new Promise((res, rej) => {
-        try {
-            usbDevice.open();
-        } catch (ex) {
-            return rej(ex);
-        }
-        return res();
-    }).then(() => {
-        debug(`Opened: ${debugIdStr}`);
-        return getStringDescriptors(usbDevice, [
-            iSerialNumber,
-            iManufacturer,
-            iProduct,
-        ]);
-    }).then(([serialNumber, manufacturer, product]) => {
-        debug(`Enumerated: ${debugIdStr} `, [serialNumber, manufacturer, product]);
-        usbDevice.close();
-
-        result.serialNumber = serialNumber;
-        result.usb.serialNumber = serialNumber;
-        result.usb.manufacturer = manufacturer;
-        result.usb.product = product;
-        return result;
-    }).catch(ex => {
-        debug(`Error! ${debugIdStr}`, ex.message);
-
-        result.error = ex;
-    })
-        .then(() => {
-        // Clean up
->>>>>>> e352424a
             try {
                 usbDevice.close();
             } catch (ex) {
