--- conflicted
+++ resolved
@@ -112,17 +112,10 @@
         const newErrors = new Set();
 
         backendsResult.forEach(results => {
-<<<<<<< HEAD
-            results.forEach(capability => {
-                let { serialNumber } = capability;
-                if (capability.error || (!serialNumber)) {
-                    const hash = inspect(capability, {depth: null});
-=======
             results.forEach(trait => {
                 let { serialNumber } = trait;
                 if (trait.error || (!serialNumber)) {
                     const hash = JSON.stringify(trait);
->>>>>>> 845b59e8
                     if (!this._currentErrors.has(hash)) {
                         const capName = Object.keys(trait).filter(key => key !== 'error' && key !== 'serialNumber')[0];
                         if (trait.error) {
