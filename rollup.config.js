import buble from 'rollup-plugin-buble';
import pkg from './package.json';

export default [
    {
        input: pkg.module,
        output: [
            { file: pkg.main, format: 'cjs', sourcemap: true },
            // { file: pkg.module, format: 'es', sourcemap: true }
        ],
        external: [
            'events',
            'util',
            'debug',
            'usb',
            'serialport',
            'pc-nrfjprog-js',
        ],
        plugins: [
<<<<<<< HEAD
            buble(),
        ]
    }
=======
            buble({}),
        ],
    },
>>>>>>> e352424a
];<|MERGE_RESOLUTION|>--- conflicted
+++ resolved
@@ -17,13 +17,7 @@
             'pc-nrfjprog-js',
         ],
         plugins: [
-<<<<<<< HEAD
-            buble(),
-        ]
-    }
-=======
             buble({}),
         ],
     },
->>>>>>> e352424a
 ];