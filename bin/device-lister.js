#!/usr/bin/env node

/* Copyright (c) 2010 - 2018, Nordic Semiconductor ASA
 *
 * All rights reserved.
 *
 * Redistribution and use in source and binary forms, with or without
 * modification, are permitted provided that the following conditions are met:
 *
 * 1. Redistributions of source code must retain the above copyright notice, this
 *    list of conditions and the following disclaimer.
 *
 * 2. Redistributions in binary form must reproduce the above copyright
 *    notice, this list of conditions and the following disclaimer in the
 *    documentation and/or other materials provided with the distribution.
 *
 * 3. Neither the name of Nordic Semiconductor ASA nor the names of its
 *    contributors may be used to endorse or promote products derived from this
 *    software without specific prior written permission.
 *
 * THIS SOFTWARE IS PROVIDED BY THE COPYRIGHT HOLDERS AND CONTRIBUTORS "AS IS"
 * AND ANY EXPRESS OR IMPLIED WARRANTIES, INCLUDING, BUT NOT LIMITED TO, THE
 * IMPLIED WARRANTIES OF MERCHANTABILITY, AND FITNESS FOR A PARTICULAR PURPOSE
 * ARE DISCLAIMED. IN NO EVENT SHALL NORDIC SEMICONDUCTOR ASA OR CONTRIBUTORS BE
 * LIABLE FOR ANY DIRECT, INDIRECT, INCIDENTAL, SPECIAL, EXEMPLARY, OR
 * CONSEQUENTIAL DAMAGES (INCLUDING, BUT NOT LIMITED TO, PROCUREMENT OF
 * SUBSTITUTE GOODS OR SERVICES; LOSS OF USE, DATA, OR PROFITS; OR BUSINESS
 * INTERRUPTION) HOWEVER CAUSED AND ON ANY THEORY OF LIABILITY, WHETHER IN
 * CONTRACT, STRICT LIABILITY, OR TORT (INCLUDING NEGLIGENCE OR OTHERWISE)
 * ARISING IN ANY WAY OUT OF THE USE OF THIS SOFTWARE, EVEN IF ADVISED OF THE
 * POSSIBILITY OF SUCH DAMAGE.
 */

'use strict';

const DeviceLister = require('../');
const { version } = require('../package.json');
const args = require('commander');
const debug = require('debug');

args
    .version(version)
    .description('List conflated USB/serialport/jlink devices')
    .option('-u, --usb', 'Include USB devices (those available through libusb)')
    .option('-n, --nordic-usb', 'Include Nordic USB devices (with VendorID 0x1915, if available through libusb)')
    .option('-f, --nordic-dfu', 'Include Nordic USB devices with DFU sidechannel')
    .option('-g, --segger-usb', 'Include Segger USB devices (with VendorID 0x1366, if available through libusb)')
    .option('-s, --serialport', 'Include serial ports (including USB CDC ACMs)')
    .option('-j, --jlink', 'Include J-link probes (those available through pc-nrfjprog-js)')
    .option('-w, --watch', 'Keep outputting a list of devices on any changes')
    .option('-d, --debug', 'Enable debug messages')
    .parse(process.argv);

if (args.debug) {
    debug.enable('device-lister:*');
}

<<<<<<< HEAD
if (!args.usb && !args.nordicUsb && !args.nordicDfu && !args.seggerUsb && !args.serialport && !args.jlink) {
    console.error('No device capabilties specified, no devices will be listed!');
=======
if (!args.usb && !args.nordicUsb && !args.seggerUsb && !args.serialport && !args.jlink) {
    console.error('No device traits specified, no devices will be listed!');
>>>>>>> 680a2fb8
    console.error('Run with the --help option to see types of devices to watch for.');
}

const lister = new DeviceLister({
    usb: args.usb,
    nordicUsb: args.nordicUsb,
    nordicDfu: args.nordicDfu,
    seggerUsb: args.seggerUsb,
    serialport: args.serialport,
    jlink: args.jlink,
});

// Aux function to prettify USB vendor/product IDs
function hexpad4(number) {
    return `0x${number.toString(16).padStart(4, '0')}`;
}

lister.on('error', trait => {
    const filteredKey = Object.keys(trait).filter(key => key !== 'error' && key !== 'serialNumber')[0];
    if (filteredKey === 'usb') {
        const { idVendor, idProduct } = trait.usb.device.deviceDescriptor;
        console.error(
            'usb error when enumerating USB device with VID/PID',
            hexpad4(idVendor), '/', hexpad4(idProduct),
            ':', trait.error.message
        );
    } else if (filteredKey === 'jlink') {
        console.error('jprog/jlink error: ', trait.error);
    } else {
        console.error(filteredKey, 'error', trait.error.message);
    }
});

lister.on('noserialnumber', trait => {
    const filteredKey = Object.keys(trait).filter(key => key !== 'error' && key !== 'serialNumber')[0];

    if (filteredKey === 'serialport') {
        console.error('no serial number for serial port', trait.serialport.comName);
    } else {
        console.error('noserialnumber', trait);
    }
});

lister.on('conflated', deviceMap => {
    // Pretty-print some info
    console.log('Received update:');
    deviceMap.forEach((device, serialNumber) => {
        const keys = Object.keys(device).filter(key => key !== 'error' && key !== 'serialNumber');
        console.log(serialNumber, keys);
    });
    console.log();
});


lister.start();

if (!args.watch) {
    // Kinda counter-intuitive: the default for the library is to keep running
    // so if *no* --watch parameter has been passed, make it stop.
    setTimeout(() => {
        lister.stop();
    }, 100);
}<|MERGE_RESOLUTION|>--- conflicted
+++ resolved
@@ -55,13 +55,8 @@
     debug.enable('device-lister:*');
 }
 
-<<<<<<< HEAD
 if (!args.usb && !args.nordicUsb && !args.nordicDfu && !args.seggerUsb && !args.serialport && !args.jlink) {
-    console.error('No device capabilties specified, no devices will be listed!');
-=======
-if (!args.usb && !args.nordicUsb && !args.seggerUsb && !args.serialport && !args.jlink) {
     console.error('No device traits specified, no devices will be listed!');
->>>>>>> 680a2fb8
     console.error('Run with the --help option to see types of devices to watch for.');
 }
 
